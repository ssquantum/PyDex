"""PyDex - Experimental Control
Stefan Spence 30/08/19

 - A managing script to control separate modules of an experiment:
    creating experimental sequences, queueing a multi-run of
    sequences, controlling an Andor camera to take images, 
    saving images and synchronising with the sequence,
    analysing images, monitoring channels throughout several
    sequence, and displaying results.
"""
import os
import sys
import time
import numpy as np
try:
    from PyQt4.QtCore import QThread, pyqtSignal, QEvent, QRegExp, QTimer
    from PyQt4.QtGui import (QApplication, QPushButton, QWidget, QLabel, 
        QAction, QGridLayout, QMainWindow, QMessageBox, QLineEdit, QIcon, 
        QFileDialog, QDoubleValidator, QIntValidator, QComboBox, QMenu, 
        QActionGroup, QTabWidget, QVBoxLayout, QFont, QRegExpValidator, 
        QInputDialog) 
except ImportError:
    from PyQt5.QtCore import QThread, pyqtSignal, QEvent, QRegExp, QTimer
    from PyQt5.QtGui import (QIcon, QDoubleValidator, QIntValidator, 
        QFont, QRegExpValidator)
    from PyQt5.QtWidgets import (QApplication, QPushButton, QWidget, 
        QTabWidget, QAction, QMainWindow, QLabel, QInputDialog, QGridLayout,
        QMessageBox, QLineEdit, QFileDialog, QComboBox, QActionGroup, QMenu,
        QVBoxLayout)
# change directory to this file's location
os.chdir(os.path.dirname(os.path.realpath(__file__)))
<<<<<<< HEAD
sys.path.append('./saia1')
=======
import logging
import logerrs
logerrs.setup_log()
logger = logging.getLogger(__name__)
>>>>>>> 05c2999f
from saia1.main import main_window # image analysis
from saia1.reimage import reim_window # analysis for survival probability
sys.path.append('./ancam')
from ancam.cameraHandler import camera # manages Andor camera
sys.path.append('./savim')
from savim.imsaver import event_handler # saves images
sys.path.append('./dextr')
from dextr.runid import runnum # synchronises run number, sends signals
from dextr.networker import TCPENUM, remove_slot # enum for DExTer produce-consumer loop cases

class Master(QMainWindow):
    """A manager to synchronise and control experiment modules.
    
    Initiates the Andor camera and connects its completed acquisition
    signal to the image analysis and the image saving modules.
    Uses the queue module to create the list of sequences to run,
    and the bridge module to communicate with Dexter.
    This master module will define the run number. It must confirm that
    each Dexter sequence has run successfully in order to stay synchronised.
    Keyword arguments:
    pop_up       -- 0: initiate a single instance of saia1.
                    1: open a dialog asking the user which image analyser.
    state_config -- path to the file that saved the previous state.
                    Default directories for camera settings and image 
                    saving are also saved in this file.
    """
    def __init__(self, pop_up=1, state_config='.\\state'):
        super().__init__()
        self.ancam_config = '.\\ancam\\ExExposure_config.dat' # if restore state fails
        self.save_config = '.\\config\\config.dat'
        sv_dirs = event_handler.get_dirs(self.save_config)
        # if not any([os.path.exists(svd) for svd in sv_dirs.values()]): # ask user to choose valid config file
        startn = self.restore_state(file_name=state_config)
        # choose which image analyser to use from number images in sequence
        self.init_UI()
        if pop_up: # also option to choose config file?
            m, ok = QInputDialog.getInt( # user chooses image analyser
                self, 'Initiate Image Analyser(s)',
                'Select the number of images per sequence\n(0 for survival probability)',
                value=0, min=0, max=10)
        else:
            m = 0
        # initialise the thread controlling run # and emitting images
        if m == 0: # reimage calculates survival probability
            self.rn = runnum(camera(config_file=self.ancam_config), # Andor camera
                event_handler(self.save_config), # image saver
                [reim_window(sv_dirs['Results Path: '])], # image analysis
                n=startn, m=2, k=0) 
            self.rn.mw[0].setGeometry(100, 250, 850, 700)
            self.rn.mw[0].show()
        else:
            self.rn = runnum(camera(config_file=self.ancam_config), # Andor camera
                event_handler(self.save_config), # image saver
                [main_window(
                    results_path =sv_dirs['Results Path: '],
                    im_store_path=sv_dirs['Image Storage Path: '],
                    name=str(i)) for i in range(m)], # image analysis
                n=startn, m=m, k=0) 
            for i in range(m):
                self.rn.mw[i].show()
        self.rn.server.textin.connect(self.Dx_label.setText) # synchronise run number
        self.status_label.setText('Initialised')

        
    def restore_state(self, file_name='./state'):
        """Use the data stored in the given file to restore the file # for
        synchronisation if it is the same day, and use the same config 
        files."""
        with open(file_name, 'r') as f:
            for row in f:
                if 'File#' in row:
                    nfn = int(row.split('=')[-1])
                elif 'Date' in row:
                    nd  = row.split('=')[-1].replace('\n','')
                elif 'CameraConfig' in row:
                    self.ancam_config = row.split('=')[-1].replace('\n','')
                elif 'SaveConfig' in row:
                    self.save_config = row.split('=')[-1].replace('\n','')
        if nd == time.strftime("%d,%B,%Y", time.localtime()): # restore file number
            return nfn # [Py]DExTer file number
        else: return 0
        
    def make_label_edit(self, label_text, layout, position=[0,0, 1,1],
            default_text='', validator=False):
        """Make a QLabel with an accompanying QLineEdit and add them to the 
        given layout with an input validator. The position argument should
        be [row number, column number, row width, column width]."""
        label = QLabel(label_text, self)
        layout.addWidget(label, *position)
        line_edit = QLineEdit(self)
        if np.size(position) == 4:
            position[1] += 1
        layout.addWidget(line_edit, *position)
        line_edit.setText(default_text) 
        if validator:
            line_edit.setValidator(validator)
        return label, line_edit
        
    def init_UI(self, startn=0):
        """Create all of the widget objects required
        startn: the initial run number loaded from previous state"""
        self.centre_widget = QWidget()
        self.centre_widget.layout = QGridLayout()
        self.centre_widget.setLayout(self.centre_widget.layout)
        self.setCentralWidget(self.centre_widget)
        
        #### validators for user input ####
        # reg_exp = QRegExp(r'([0-9]+(\.[0-9]+)?,?)+')
        # comma_validator = QRegExpValidator(reg_exp) # floats and commas
        # double_validator = QDoubleValidator() # floats
        # int_validator = QIntValidator()       # integers
        
        #### menubar at top gives options ####
        menubar = self.menuBar()
 
        show_windows = menubar.addMenu('Windows')
        menu_items = []
        for window_title in ['Image Analyser', 'Camera Status', 
            'Image Saver', 'Monitoring', 'Reset Image Analyser']:
            menu_items.append(QAction(window_title, self)) 
            menu_items[-1].triggered.connect(self.show_window)
            show_windows.addAction(menu_items[-1])
        
        #### status of the master program ####
        self.status_label = QLabel('Initiating...', self)
        self.centre_widget.layout.addWidget(self.status_label, 0,0, 1,1)
        
        Dx_label = QLabel('Dx #: ', self)
        self.centre_widget.layout.addWidget(Dx_label, 1,0, 1,1)
        self.Dx_label = QLabel(str(startn), self)
        self.centre_widget.layout.addWidget(self.Dx_label, 1,1, 1,1)

        # actions that can be carried out 
        self.actions = QComboBox(self)
        for action_label in ['Run sequence', 'Multirun run', 
                            'Multirun populate values', 'Load sequence']:
            self.actions.addItem(action_label)
        self.actions.resize(self.actions.sizeHint())
        self.centre_widget.layout.addWidget(self.actions, 2,0,1,1)

        self.action_button = QPushButton('Go', self, checkable=False)
        self.action_button.clicked[bool].connect(self.start_action)
        self.action_button.resize(self.action_button.sizeHint())
        self.centre_widget.layout.addWidget(self.action_button, 2,1, 1,1)

        # text box to allow user to specify DExTer sequence file 
        _, self.seq_edit = self.make_label_edit('DExTer sequence file: ', 
            self.centre_widget.layout, position=[3,0,1,1])
        # button to load sequence location from file browser
        self.seq_browse = QPushButton('Browse', self, checkable=False)
        self.seq_browse.clicked[bool].connect(self.browse_sequence)
        self.seq_browse.resize(self.seq_browse.sizeHint())
        self.centre_widget.layout.addWidget(self.seq_browse, 3,2, 1,1)
        
        #### choose main window position, dimensions: (xpos,ypos,width,height)
        self.setGeometry(50, 50, 800, 150)
        self.setWindowTitle('PyDex Master')
        self.setWindowIcon(QIcon('docs/pydexicon.png'))

    def show_window(self):
        """Show the window of the submodule or adjust its settings."""
        if self.sender().text() == 'Image Analyser':
            for mw in self.rn.mw:
                mw.show()
        elif self.sender().text() == 'Camera Status':
            text, ok = QInputDialog.getText( 
                self, 'Camera Status',
                'Current state: ' + self.rn.cam.AF.GetStatus() + '\n' +
                'Choose a new config file: ',
                text=self.ancam_config)
            if text and ok and not self.acquire_button.isChecked():
                check = self.rn.cam.ApplySettingsFromConfig(text)
                if not any(check):
                    self.status_label.setText('Camera settings config: '+text)
                    self.ancam_config = text
                else:
                    self.status_label.setText(
                        'Failed to update camera settings.')
        elif self.sender().text() == 'Image Saver':
            text, ok = QInputDialog.getText( 
                self, 'Image Saver',
                self.rn.sv.print_dirs(self.rn.sv.dirs_dict.items()) + 
        '\nEnter the path to a config file to reset the image saver: ',
        text=self.save_config)
            if text and ok:
                self.im_save.disconnect()
                self.rn.sv = event_handler(text)
                if self.rn.sv.image_storage_path:
                    self.status_label.setText('Image Saver config: '+text)
                    self.im_save.connect(self.rn.sv.respond)
                    self.save_config = text
                else:
                    self.status_label.setText('Failed to find config file.')
        elif self.sender().text() == 'Sequence Editor':
            pass
        elif self.sender().text() == 'Monitoring':
            pass
        elif self.sender().text() == 'Reset Image Analyser':
            for mw in self.rn.mw:
                mw.close()


    def browse_sequence(self, start_dir='./'):
        """Open the file browser to search for a sequence file, then insert
        the file path into the DExTer sequence file line edit
        start_dir: the directory to open initially."""
        try:
            if 'PyQt4' in sys.modules:
                file_name = QFileDialog.getOpenFileName(
                    self, 'Select A Sequence', start_dir, 'Sequence (*.seq);;all (*)')
            elif 'PyQt5' in sys.modules:
                file_name, _ = QFileDialog.getOpenFileName(
                    self, 'Select A Sequence', start_dir, 'Sequence (*.seq);;all (*)')
            self.seq_edit.setText(file_name)
        except OSError:
            pass # user cancelled - file not found


    def reset_camera(self, ancam_config='./ancam/ExExposure_config.dat'):
        """Close the camera and then start it up again with the new setting.
        Sometimes after being in crop mode the camera fails to reset the 
        ROI and so must be closed and restarted."""
        self.rn.cam.SafeShutdown()
        self.rn.cam = camera(config_file=ancam_config) # Andor camera
        self.status_label.setText('Camera settings config: '+ancam_config)
        self.ancam_config = ancam_config

    def start_action(self):
        """Perform the action currently selected in the actions combobox.
        Run sequence:   Start the camera acquisition, then make 
                        DExTer perform a single run of the 
                        sequence that is currently loaded.
        Multirun run:   Start the camera acquisition, then make 
                        DExTer perform a multirun with the preloaded
                        multirun settings.
        Multirun populate values:  Send values to fill the DExTer multirun
        Load sequence:  Tell DExTer to load in the sequence file at
                        the location in the 'Sequence file' label
        """
        if self.rn.server.isRunning():
            action_text = self.actions.currentText()
            if action_text == 'Run sequence':
                self.rn.cam.start() # start acquisition
                self.rn.server.add_message(TCPENUM[action_text], 'single run')
                self.status_label.setText('Running current sequence')
                # queue up a message to be received when the run finishes
                # this will trigger end_run to stop the camera acquisition
                remove_slot(signal=self.rn.server.textin, 
                            slot=self.end_run, reconnect=True)
                self.rn.server.add_message(TCPENUM['TCP read'], 'run finished') 
            elif action_text == 'Multirun run':
                self.rn.cam.start()
                self.rn.server.add_message(TCPENUM[action_text], 'multirun')
                self.status_label.setText('Running multirun measure ')
                remove_slot(signal=self.rn.server.textin, 
                            slot=self.end_run, reconnect=True)
                self.rn.server.add_message(TCPENUM['TCP read'], 'run finished') 
            elif action_text == 'Multirun populate values':
                self.rn.server.add_message(TCPENUM[action_text], '')
            elif action_text == 'Load sequence':
                self.rn.server.add_message(TCPENUM[action_text], 
                    self.seq_edit.text())
            
    def end_run(self, msg=''):
        """At the end of a single run or a multirun, stop the acquisition,
        check for unprocessed images, and check synchronisation.
        First, disconnect the server.textin signal from this slot to it
        only triggers once."""
        remove_slot(signal=self.rn.server.textin, 
                    slot=self.end_run, reconnect=False)
        unprocessed = self.rn.cam.EmptyBuffer()
        self.rn.cam.AF.AbortAcquisition()
        # if unprocessed:
        #     reply = QMessageBox.question(self, 'Unprocessed Images',
        # "Process the remaining %s images from the buffer?"%len(unprocessed), 
        #         QMessageBox.Yes | QMessageBox.No, QMessageBox.No)
        #     if reply == QMessageBox.Yes:
        #         for im in unprocessed:
        #             # image dimensions: (# kscans, width pixels, height pixels)
        #             self.rn.receive(im[0]) 
        self.rn.synchronise()
        self.status_label.setText('Idle')

            
    def save_state(self, file_name='./state'):
        """Save the file number and date and config file paths so that they
        can be loaded again when the program is next started."""
        state = {'File#':self.rn._n,
                        'Date':time.strftime("%d,%B,%Y", time.localtime()),
                'CameraConfig':self.ancam_config,
                  'SaveConfig':self.save_config}
        with open(file_name, 'w+') as f:
            for key, val in state.items():
                f.write(key+'='+str(val)+'\n')

    def closeEvent(self, event):
        """Proper shut down procedure"""
        self.rn.cam.SafeShutdown()
        for mw in self.rn.mw:
            mw.close()
        self.save_state()
        event.accept()
        
####    ####    ####    #### 

def run():
    """Initiate an app to run the program
    if running in Pylab/IPython then there may already be an app instance"""
    app = QApplication.instance()
    standalone = app is None # false if there is already an app instance
    if standalone: # if there isn't an instance, make one
        app = QApplication(sys.argv) 
        
    boss = Master()
    boss.show()
    if standalone: # if an app instance was made, execute it
        sys.exit(app.exec_()) # when the window is closed, python code stops
   
if __name__ == "__main__":
    run()<|MERGE_RESOLUTION|>--- conflicted
+++ resolved
@@ -29,14 +29,10 @@
         QVBoxLayout)
 # change directory to this file's location
 os.chdir(os.path.dirname(os.path.realpath(__file__)))
-<<<<<<< HEAD
-sys.path.append('./saia1')
-=======
 import logging
 import logerrs
 logerrs.setup_log()
 logger = logging.getLogger(__name__)
->>>>>>> 05c2999f
 from saia1.main import main_window # image analysis
 from saia1.reimage import reim_window # analysis for survival probability
 sys.path.append('./ancam')
